--- conflicted
+++ resolved
@@ -88,11 +88,7 @@
         # The SqliteDict constructor should have been called with our test path
         app._MockSqliteDictClass.assert_any_call(
             "test_db.sqlite",
-<<<<<<< HEAD
             tablename="node_id_mapping_v2",
-=======
-            tablename="node_id_mapping",
->>>>>>> c56f4838
             autocommit=True,
             encode=json.dumps,
             decode=json.loads,
