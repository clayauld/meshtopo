"""
MQTT client for receiving Meshtastic position data.
"""

import asyncio
import json
import logging
from typing import Any, Awaitable, Callable, Dict, Optional

import aiomqtt as mqtt


class MqttClient:
    """
    MQTT client for connecting to broker and receiving Meshtastic data.
    """

    def __init__(
        self,
        config: Any,
        message_callback: Callable[[Dict[str, Any]], Awaitable[None]],
    ) -> None:
        """
        Initialize MQTT client.

        Args:
            config: Configuration object containing MQTT settings
            message_callback: Async function to call when a message is received
        """
        self.config = config
        self.message_callback = message_callback
        self.client: Optional[mqtt.Client] = None
        self.logger = logging.getLogger(__name__)

    async def run(self) -> None:
        """
        Connect to the MQTT broker and process messages.
        This method will run indefinitely until cancelled.
        """
        reconnect_interval = 1
        max_reconnect_interval = 60

        while True:
            try:
                self.logger.info(
                    f"Connecting to MQTT broker at "
                    f"{self.config.mqtt.broker}: {self.config.mqtt.port}"
                )
                async with mqtt.Client(
                    hostname=self.config.mqtt.broker,
                    port=self.config.mqtt.port,
                    username=self.config.mqtt.username,
                    password=self.config.mqtt.password.get_secret_value(),
                    keepalive=60,
                ) as client:
                    self.client = client
                    self.logger.info("Connected to MQTT broker")
                    reconnect_interval = 1  # Reset backoff on successful connection

                    topic = self.config.mqtt.topic
                    await client.subscribe(topic)
                    self.logger.info(f"Subscribed to topic: {topic}")

                    async for message in client.messages:
                        await self._process_message(message)

            except mqtt.MqttError as e:
                self.logger.error(f"MQTT error: {e}")
            except asyncio.CancelledError:
                raise
            except Exception as e:
                self.logger.error(f"Unexpected error in MQTT client: {e}")
            finally:
                self.logger.info("Disconnected from MQTT broker")
                self.client = None

            # Exponential backoff
            self.logger.info(f"Reconnecting in {reconnect_interval} seconds...")
            await asyncio.sleep(reconnect_interval)
            reconnect_interval = min(reconnect_interval * 2, max_reconnect_interval)

    async def _process_message(self, message: Any) -> None:
        """
        Process a received MQTT message.

        Args:
            message: The received message object
        """
        try:
            payload = message.payload.decode("utf-8")
<<<<<<< HEAD
            # Use lazy logging to avoid string formatting overhead if debug is disabled
            self.logger.debug("Received message on topic %s: %s", message.topic, payload)
=======
            # Sanitize payload for logging
            sanitized_payload = "".join(
                c if c.isprintable() else f"\\x{ord(c):02x}" for c in payload
            )
            self.logger.debug(
                f"Received message on topic {message.topic}: {sanitized_payload}"
            )
>>>>>>> 2246e3f5

            # Parse JSON
            data = json.loads(payload)

            # Inject retain flag
            if hasattr(message, "retain"):
                data["_mqtt_retain"] = message.retain

            # Await the async message callback
            await self.message_callback(data)

        except json.JSONDecodeError as e:
            self.logger.warning(
                f"Failed to parse JSON message: {e}. Payload: {message.payload}"
            )
        except Exception as e:
            self.logger.error(f"Error processing message: {e}")<|MERGE_RESOLUTION|>--- conflicted
+++ resolved
@@ -88,10 +88,6 @@
         """
         try:
             payload = message.payload.decode("utf-8")
-<<<<<<< HEAD
-            # Use lazy logging to avoid string formatting overhead if debug is disabled
-            self.logger.debug("Received message on topic %s: %s", message.topic, payload)
-=======
             # Sanitize payload for logging
             sanitized_payload = "".join(
                 c if c.isprintable() else f"\\x{ord(c):02x}" for c in payload
@@ -99,7 +95,6 @@
             self.logger.debug(
                 f"Received message on topic {message.topic}: {sanitized_payload}"
             )
->>>>>>> 2246e3f5
 
             # Parse JSON
             data = json.loads(payload)
